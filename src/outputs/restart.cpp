--- conflicted
+++ resolved
@@ -23,13 +23,10 @@
 #include "mesh/mesh.hpp"
 #include "hydro/hydro.hpp"
 #include "mhd/mhd.hpp"
-<<<<<<< HEAD
 #include "adm/adm.hpp"
 #include "z4c/z4c.hpp"
-=======
 #include "radiation/radiation.hpp"
 #include "srcterms/turb_driver.hpp"
->>>>>>> b3fe02c5
 #include "outputs.hpp"
 
 //----------------------------------------------------------------------------------------
@@ -57,22 +54,18 @@
   // calculate total number of CC variables
   hydro::Hydro* phydro = pm->pmb_pack->phydro;
   mhd::MHD* pmhd = pm->pmb_pack->pmhd;
-<<<<<<< HEAD
   ADM* padm = pm->pmb_pack->padm;
   z4c::Z4c* pz4c = pm->pmb_pack->pz4c;
   int nhydro=0, nmhd=0, nadm=0, nz4c=0;
-=======
   radiation::Radiation* prad = pm->pmb_pack->prad;
   TurbulenceDriver* pturb=pm->pmb_pack->pturb;
   int nhydro=0, nmhd=0, nrad=0, nforce=3;
->>>>>>> b3fe02c5
   if (phydro != nullptr) {
     nhydro = phydro->nhydro + phydro->nscalars;
   }
   if (pmhd != nullptr) {
     nmhd = pmhd->nmhd + pmhd->nscalars;
   }
-<<<<<<< HEAD
   if (pz4c != nullptr) {
     nz4c = pz4c->N_Z4c;
   }
@@ -81,11 +74,9 @@
     nadm = ADM::N_ADM;
   }
   Kokkos::realloc(outarray, nmb, (nhydro+nmhd+nadm+nz4c), nout3, nout2, nout1);
-=======
   if (prad != nullptr) {
     nrad = prad->prgeo->nangles;
   }
->>>>>>> b3fe02c5
 
   // Note for restarts, outarrays are dimensioned (m,n,k,j,i)
   if (phydro != nullptr) {
