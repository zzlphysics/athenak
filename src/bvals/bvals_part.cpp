--- conflicted
+++ resolved
@@ -46,14 +46,9 @@
 
 //----------------------------------------------------------------------------------------
 //! \fn void ParticlesBoundaryValues::MarkForDestruction()
-<<<<<<< HEAD
-//! \brief Adds particles that cross the user-defined mesh boundaries to a list used then to destroy them.
-//! the list uses the same structure as the sendlist for convenience in the following functions.
-=======
 //! \brief Adds particles that cross the user-defined mesh boundariesto a list used then
 //! to destroy them. The list uses the same structure as the sendlist for convenience
 //! in the following functions.
->>>>>>> f36fc5ee
 //! This opeartion should also be performed for single process runs
 
 KOKKOS_INLINE_FUNCTION
@@ -120,96 +115,6 @@
 
     // only update particle GID if it has crossed MeshBlock boundary
     if ((abs(ix) + abs(iy) + abs(iz)) != 0) {
-<<<<<<< HEAD
-      bool check_boundary = ( mb_bcs.d_view(m,BoundaryFace::inner_x3) == BoundaryFlag::user && iz < 0)
-	      || ( mb_bcs.d_view(m,BoundaryFace::outer_x3) == BoundaryFlag::user && iz > 0)
-	      || ( mb_bcs.d_view(m,BoundaryFace::inner_x2) == BoundaryFlag::user && iy < 0)
-	      || ( mb_bcs.d_view(m,BoundaryFace::outer_x2) == BoundaryFlag::user && iy > 0)
-	      || ( mb_bcs.d_view(m,BoundaryFace::inner_x1) == BoundaryFlag::user && ix < 0)
-	      || ( mb_bcs.d_view(m,BoundaryFace::outer_x1) == BoundaryFlag::user && ix > 0);
-      // Add particle to destruction list
-	    // At the time of sending the particles that need to be destroyed
-	    // are counted among those that have been sent
-	    // without actually being sent
-      if (check_boundary) { MarkForDestruction(pdc, pdestroyl, p); }
-      else {
-        if (iz == 0) {
-          if (iy == 0) {
-            // x1 face
-            int indx = NeighborIndex(ix,0,0,0,0);           // neighbor at same level
-            if (nghbr.d_view(m,indx).lev > mylevel) {       // neighbor at finer level
-              indx = NeighborIndex(ix,0,0,fy,fz);
-            }
-            while (nghbr.d_view(m,indx).gid < 0) {indx++;}  // neighbor at coarser level
-            UpdateGID(pi(PGID,p), nghbr.d_view(m,indx), myrank, pcounter, psendl, p);
-          } else if (ix == 0) {
-            // x2 face
-            int indx = NeighborIndex(0,iy,0,0,0);
-            if (nghbr.d_view(m,indx).lev > mylevel) {
-              indx = NeighborIndex(0,iy,0,fx,fz);
-            }
-            while (nghbr.d_view(m,indx).gid < 0) {indx++;}
-            UpdateGID(pi(PGID,p), nghbr.d_view(m,indx), myrank, pcounter, psendl, p);
-          } else {
-            // x1x2 edge
-            int indx = NeighborIndex(ix,iy,0,0,0);
-            if (nghbr.d_view(m,indx).lev > mylevel) {
-              indx = NeighborIndex(ix,iy,0,fz,0);
-            }
-            while (nghbr.d_view(m,indx).gid < 0) {indx++;}
-            UpdateGID(pi(PGID,p), nghbr.d_view(m,indx), myrank, pcounter, psendl, p);
-          }
-        } else if (iy == 0) {
-          if (ix == 0) {
-            // x3 face
-            int indx = NeighborIndex(0,0,iz,0,0);
-            if (nghbr.d_view(m,indx).lev > mylevel) {
-              indx = NeighborIndex(0,0,iz,fx,fy);
-            }
-            while (nghbr.d_view(m,indx).gid < 0) {indx++;}
-            UpdateGID(pi(PGID,p), nghbr.d_view(m,indx), myrank, pcounter, psendl, p);
-          } else {
-            // x3x1 edge
-            int indx = NeighborIndex(ix,0,iz,0,0);
-            if (nghbr.d_view(m,indx).lev > mylevel) {
-              indx = NeighborIndex(ix,0,iz,fy,0);
-            }
-            while (nghbr.d_view(m,indx).gid < 0) {indx++;}
-            UpdateGID(pi(PGID,p), nghbr.d_view(m,indx), myrank, pcounter, psendl, p);
-          }
-        } else {
-          if (ix == 0) {
-            // x2x3 edge
-            int indx = NeighborIndex(0,iy,iz,0,0);
-            if (nghbr.d_view(m,indx).lev > mylevel) {
-              indx = NeighborIndex(0,iy,iz,fx,0);
-            }
-            while (nghbr.d_view(m,indx).gid < 0) {indx++;}
-            UpdateGID(pi(PGID,p), nghbr.d_view(m,indx), myrank, pcounter, psendl, p);
-          } else {
-            // corners
-            int indx = NeighborIndex(ix,iy,iz,0,0);
-            UpdateGID(pi(PGID,p), nghbr.d_view(m,indx), myrank, pcounter, psendl, p);
-          }
-        }
-
-        // reset x,y,z positions if particle crosses Mesh boundary using periodic BCs
-        if (x1 < meshsize.x1min) {
-          pr(IPX,p) += (meshsize.x1max - meshsize.x1min);
-        } else if (x1 > meshsize.x1max) {
-          pr(IPX,p) -= (meshsize.x1max - meshsize.x1min);
-        }
-        if (x2 < meshsize.x2min) {
-          pr(IPY,p) += (meshsize.x2max - meshsize.x2min);
-        } else if (x2 > meshsize.x2max) {
-          pr(IPY,p) -= (meshsize.x2max - meshsize.x2min);
-        }
-        if (x3 < meshsize.x3min) {
-          pr(IPZ,p) += (meshsize.x3max - meshsize.x3min);
-        } else if (x3 > meshsize.x3max) {
-          pr(IPZ,p) -= (meshsize.x3max - meshsize.x3min);
-        }
-=======
       // The way GIDs are determined currently is not reliable in SMR cases
       // due to nighbours across edges and corners being uninitialized.
       // Need extra check
@@ -401,7 +306,6 @@
         } else if (x3 > meshsize.x3max) {
           pr(IPZ,p) -= (meshsize.x3max - meshsize.x3min);
         }
->>>>>>> f36fc5ee
       }
     }
   });
@@ -724,17 +628,11 @@
       if (n < nprtcl_send) {
         p = sendlist.d_view(n).prtcl_indx;  // place particles in holes created by send
       } else if (n < nprtcl_send + nprtcl_destroy ) {
-<<<<<<< HEAD
-        p = destroylist.d_view(n-nprtcl_send).prtcl_indx;  // place particles in holes created by destroy
-      } else {
-        p = npart + (n - nprtcl_send - nprtcl_destroy );     // place particle at end of arrays
-=======
         // place particles in holes created by destroy
         p = destroylist.d_view(n-nprtcl_send).prtcl_indx;
       } else {
         // place particle at end of arrays
         p = npart + (n - nprtcl_send - nprtcl_destroy );
->>>>>>> f36fc5ee
       }
       for (int i=0; i<nidata; ++i) {
         pi(i,p) = irecvbuf(nidata*n + i);
@@ -803,11 +701,7 @@
       }
     }
   }
-<<<<<<< HEAD
-  if (nprtcl_send + nprtcl_destroy - nprtcl_recv > 0){
-=======
   if (nprtcl_send + nprtcl_destroy - nprtcl_recv > 0) {
->>>>>>> f36fc5ee
     // shrink size of particle data arrays
     Kokkos::resize(pmy_part->prtcl_idata, pmy_part->nidata, new_npart);
     Kokkos::resize(pmy_part->prtcl_rdata, pmy_part->nrdata, new_npart);
