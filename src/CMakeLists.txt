#=========================================================================================
# AthenaXXX astrophysical plasma code
# Copyright(C) 2020 James M. Stone <jmstone@ias.edu> and the Athena code team
# Licensed under the 3-clause BSD License (the "LICENSE")
#=========================================================================================

# list of files to be compiled into executable name
add_executable(
    athena
        main.cpp
        globals.cpp
        parameter_input.cpp

        adm/adm.cpp

        bvals/bvals.cpp
        bvals/buffs_cc.cpp
        bvals/buffs_fc.cpp
        bvals/bvals_cc.cpp
        bvals/bvals_fc.cpp
        bvals/bvals_part.cpp
        bvals/bvals_tasks.cpp
        bvals/flux_correct_cc.cpp
        bvals/flux_correct_fc.cpp
        bvals/prolongation.cpp
        bvals/prolong_prims.cpp
        bvals/physics/hydro_bcs.cpp
        bvals/physics/bfield_bcs.cpp
        bvals/physics/radiation_bcs.cpp
        bvals/physics/z4c_bcs.cpp

        coordinates/coordinates.cpp
        coordinates/excision.cpp

        diffusion/conduction.cpp
        diffusion/resistivity.cpp
        diffusion/viscosity.cpp

        driver/driver.cpp

        eos/eos.cpp
        eos/ideal_hyd.cpp
        eos/ideal_mhd.cpp
        eos/isothermal_hyd.cpp
        eos/isothermal_mhd.cpp
        eos/ideal_srhyd.cpp
        eos/ideal_grhyd.cpp
        eos/ideal_srmhd.cpp
        eos/ideal_grmhd.cpp

        geodesic-grid/geodesic_grid.cpp
        geodesic-grid/spherical_grid.cpp

        hydro/hydro.cpp
        hydro/hydro_fluxes.cpp
        hydro/hydro_fofc.cpp
        hydro/hydro_newdt.cpp
        hydro/hydro_tasks.cpp
        hydro/hydro_update.cpp

        ion-neutral/ion-neutral.cpp
        ion-neutral/ion-neutral_tasks.cpp

        mesh/build_tree.cpp
        mesh/load_balance.cpp
        mesh/mesh.cpp
        mesh/meshblock.cpp
        mesh/meshblock_pack.cpp
        mesh/meshblock_tree.cpp
        mesh/mesh_refinement.cpp

        mhd/mhd.cpp
        mhd/mhd_corner_e.cpp
        mhd/mhd_ct.cpp
        mhd/mhd_fluxes.cpp
        mhd/mhd_fofc.cpp
        mhd/mhd_newdt.cpp
        mhd/mhd_tasks.cpp
        mhd/mhd_update.cpp

<<<<<<< HEAD
        z4c/z4c.cpp
        z4c/z4c_adm.cpp
        z4c/z4c_calcrhs.cpp
        z4c/z4c_newdt.cpp
        z4c/z4c_tasks.cpp
        z4c/z4c_update.cpp
        z4c/z4c_gauge.cpp
        z4c/z4c_Sbc.cpp
        z4c/z4c_calculate_weyl_scalars.cpp
        z4c/z4c_wave_extr.cpp
        z4c/z4c_puncture_tracker.cpp
        z4c/z4c_amr.cpp

=======
>>>>>>> 0de99da3
	outputs/io_wrapper.cpp
        outputs/outputs.cpp
        outputs/basetype_output.cpp
        outputs/derived_variables.cpp
        outputs/binary.cpp
        outputs/eventlog.cpp
        outputs/formatted_table.cpp
        outputs/history.cpp
        outputs/restart.cpp
        outputs/track_prtcl.cpp
        outputs/vtk_mesh.cpp
        outputs/vtk_prtcl.cpp

        particles/particles.cpp
        particles/particles_pushers.cpp
        particles/particles_tasks.cpp

        pgen/pgen.cpp
        pgen/tests/advection.cpp
        pgen/tests/cpaw.cpp
        pgen/tests/gr_bondi.cpp
        pgen/tests/gr_monopole.cpp
        pgen/tests/linear_wave.cpp
        pgen/tests/lw_implode.cpp
        pgen/tests/orszag_tang.cpp
        pgen/tests/shock_tube.cpp
        pgen/tests/rad_check_tetrad.cpp
        pgen/tests/rad_hohlraum.cpp
        pgen/tests/rad_linear_wave.cpp
        pgen/tests/z4c_linear_wave.cpp

        radiation/radiation.cpp
        radiation/radiation_fluxes.cpp
        radiation/radiation_newdt.cpp
        radiation/radiation_source.cpp
        radiation/radiation_tasks.cpp
        radiation/radiation_tetrad.cpp
        radiation/radiation_update.cpp

        srcterms/srcterms.cpp
        srcterms/srcterms_newdt.cpp
        srcterms/turb_driver.cpp

        units/units.cpp
        utils/change_rundir.cpp
        utils/show_config.cpp
        utils/lagrange_interpolator.cpp
<<<<<<< HEAD
=======

        z4c/z4c.cpp
        z4c/z4c_adm.cpp
        z4c/z4c_calcrhs.cpp
        z4c/z4c_newdt.cpp
        z4c/z4c_tasks.cpp
        z4c/z4c_update.cpp
        z4c/z4c_gauge.cpp
        z4c/z4c_Sbc.cpp
        z4c/z4c_calculate_weyl_scalars.cpp
        z4c/z4c_wave_extr.cpp
        z4c/z4c_puncture_tracker.cpp
        z4c/z4c_amr.cpp
>>>>>>> 0de99da3
)

# custom problem generator to be included in compile
# specify on command line using '-D PROBLEM=file' where 'file' is name of file in
# pgen/ directory (not including .cpp extension)

if (NOT ${PROBLEM} STREQUAL "built_in_pgens")
  target_sources(athena
      PRIVATE
          pgen/${PROBLEM}.cpp
  )
endif()

# enable include of header files with /src/ as root of path
target_include_directories(athena PUBLIC ${CMAKE_CURRENT_SOURCE_DIR})<|MERGE_RESOLUTION|>--- conflicted
+++ resolved
@@ -78,22 +78,6 @@
         mhd/mhd_tasks.cpp
         mhd/mhd_update.cpp
 
-<<<<<<< HEAD
-        z4c/z4c.cpp
-        z4c/z4c_adm.cpp
-        z4c/z4c_calcrhs.cpp
-        z4c/z4c_newdt.cpp
-        z4c/z4c_tasks.cpp
-        z4c/z4c_update.cpp
-        z4c/z4c_gauge.cpp
-        z4c/z4c_Sbc.cpp
-        z4c/z4c_calculate_weyl_scalars.cpp
-        z4c/z4c_wave_extr.cpp
-        z4c/z4c_puncture_tracker.cpp
-        z4c/z4c_amr.cpp
-
-=======
->>>>>>> 0de99da3
 	outputs/io_wrapper.cpp
         outputs/outputs.cpp
         outputs/basetype_output.cpp
@@ -141,8 +125,6 @@
         utils/change_rundir.cpp
         utils/show_config.cpp
         utils/lagrange_interpolator.cpp
-<<<<<<< HEAD
-=======
 
         z4c/z4c.cpp
         z4c/z4c_adm.cpp
@@ -156,7 +138,6 @@
         z4c/z4c_wave_extr.cpp
         z4c/z4c_puncture_tracker.cpp
         z4c/z4c_amr.cpp
->>>>>>> 0de99da3
 )
 
 # custom problem generator to be included in compile
