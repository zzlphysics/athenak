//========================================================================================
// AthenaXXX astrophysical plasma code
// Copyright(C) 2020 James M. Stone <jmstone@ias.edu> and the Athena code team
// Licensed under the 3-clause BSD License (the "LICENSE")
//========================================================================================
//! \file z4c_one_puncture.cpp
//  \brief Problem generator for a single puncture placed at the origin of the domain

#include <algorithm>
#include <cmath>
#include <sstream>
#include <iomanip>
#include <iostream>   // endl
#include <limits>     // numeric_limits::max()
#include <memory>
#include <string>     // c_str(), string
#include <vector>

#include "athena.hpp"
#include "parameter_input.hpp"
#include "globals.hpp"
#include "mesh/mesh.hpp"
#include "z4c/z4c.hpp"
#include "adm/adm.hpp"
#include "coordinates/cell_locations.hpp"

void ADMOnePunctureBoosted(MeshBlockPack *pmbp, ParameterInput *pin);

KOKKOS_INLINE_FUNCTION
AthenaScratchTensor<Real, TensorSymm::SYM2, 4, 2> 
inverse(AthenaScratchTensor<Real, TensorSymm::SYM2, 4, 2> matrix);

KOKKOS_INLINE_FUNCTION
void LorentzBoost(Real vx1, Real vx2, Real vx3, AthenaScratchTensor<Real, TensorSymm::SYM2, 4, 2> &lambda);

//----------------------------------------------------------------------------------------
//! \fn ProblemGenerator::UserProblem_()
//! \brief Problem Generator for single puncture
void ProblemGenerator::UserProblem(ParameterInput *pin, const bool restart) {
  MeshBlockPack *pmbp = pmy_mesh_->pmb_pack;
  auto &indcs = pmy_mesh_->mb_indcs;

  if (pmbp->pz4c == nullptr) {
    std::cout << "### FATAL ERROR in " << __FILE__ << " at line " << __LINE__ << std::endl
              << "One Puncture test can only be run in Z4c, but no <z4c> block "
              << "in input file" << std::endl;
    exit(EXIT_FAILURE);
  }

  ADMOnePunctureBoosted(pmbp, pin);
  switch (indcs.ng) {
    case 2: pmbp->pz4c->ADMToZ4c<2>(pmbp, pin);
            break;
    case 3: pmbp->pz4c->ADMToZ4c<3>(pmbp, pin);
            break;
    case 4: pmbp->pz4c->ADMToZ4c<4>(pmbp, pin);
            break;
  }
  pmbp->pz4c->Z4cToADM(pmbp);
<<<<<<< HEAD
  // pmbp->pz4c->GaugePreCollapsedLapse(pmbp, pin);
=======
  pmbp->pz4c->GaugePreCollapsedLapse(pmbp, pin);
>>>>>>> 56844257
  switch (indcs.ng) {
    case 2: pmbp->pz4c->ADMConstraints<2>(pmbp);
            break;
    case 3: pmbp->pz4c->ADMConstraints<3>(pmbp);
            break;
    case 4: pmbp->pz4c->ADMConstraints<4>(pmbp);
            break;
  }
  std::cout<<"OnePuncture initialized."<<std::endl;


  return;
}

//----------------------------------------------------------------------------------------
//! \fn void ADMOnePuncture(MeshBlockPack *pmbp, ParameterInput *pin)
//! \brief Initialize ADM vars to single boosted puncture (no spin), based on 1909.02997

void ADMOnePunctureBoosted(MeshBlockPack *pmbp, ParameterInput *pin) {
  // capture variables for the kernel
  auto &indcs = pmbp->pmesh->mb_indcs;
  auto &size = pmbp->pmb->mb_size;
  int &is = indcs.is; int &ie = indcs.ie;
  int &js = indcs.js; int &je = indcs.je;
  int &ks = indcs.ks; int &ke = indcs.ke;
  // For GLOOPS
  int isg = is-indcs.ng; int ieg = ie+indcs.ng;
  int jsg = js-indcs.ng; int jeg = je+indcs.ng;
  int ksg = ks-indcs.ng; int keg = ke+indcs.ng;
  int nmb = pmbp->nmb_thispack;
  Real m0 = pin->GetOrAddReal("problem", "punc_ADM_mass", 1.);
  Real center_x1 = pin->GetOrAddReal("problem", "punc_center_x1", 0.);
  Real center_x2 = pin->GetOrAddReal("problem", "punc_center_x2", 0.);
  Real center_x3 = pin->GetOrAddReal("problem", "punc_center_x3", 0.);
  Real vx1 = pin->GetOrAddReal("problem", "punc_velocity_x1", 0.);
  Real vx2 = pin->GetOrAddReal("problem", "punc_velocity_x2", 0.);
  Real vx3 = pin->GetOrAddReal("problem", "punc_velocity_x3", 0.);

  adm::ADM::ADM_vars &adm = pmbp->padm->adm;

  par_for("pgen one puncture",
  DevExeSpace(),0,nmb-1,ksg,keg,jsg,jeg,isg,ieg,
  KOKKOS_LAMBDA(const int m, const int k, const int j, const int i) {
    Real &x1min = size.d_view(m).x1min;
    Real &x1max = size.d_view(m).x1max;
    int nx1 = indcs.nx1;
    Real x1v = CellCenterX(i-is, nx1, x1min, x1max);

    Real &x2min = size.d_view(m).x2min;
    Real &x2max = size.d_view(m).x2max;
    int nx2 = indcs.nx2;
    Real x2v = CellCenterX(j-js, nx2, x2min, x2max);

    Real &x3min = size.d_view(m).x3min;
    Real &x3max = size.d_view(m).x3max;
    int nx3 = indcs.nx3;
    Real x3v = CellCenterX(k-ks, nx3, x3min, x3max);

    x1v -= center_x1;
    x2v -= center_x2;
    x3v -= center_x3;

    // velocity magnitude for now assuming only vx1 is non-zero! Do a rotation later
    Real vel = std::sqrt(std::pow(vx1,2) + std::pow(vx2,2) + std::pow(vx3,2));

    // boost factor
    Real Gamma = 1/std::sqrt(1-std::pow(vel,2));

    // coordinate in the comoving frame (x0)
    Real x0[4];
    Real xinit[4] = {0,x1v,x2v,x3v};

    x0[1] = xinit[1]*Gamma;
    x0[2] = xinit[2];
    x0[3] = xinit[3];

    // radial coordinate in comoving frame
    Real r0 = std::sqrt(std::pow(x0[1],2) + std::pow(x0[2],2) + std::pow(x0[3],2));

    // conformal factor and lapse in comoving frame; equation 2 from arXiv:0810.4735
    Real psi0 = 1.0 + 0.5*m0/r0;
    Real alpha0 = (1 - 0.5*m0/r0)/psi0;

    // B0 as in equation 4 from arXiv:0810.4735
    Real B0 = std::sqrt(std::pow(Gamma,2)*(1-std::pow(vel,2)*std::pow(alpha0,2)*std::pow(psi0,-4)));

    // adm metric in the code frame
    for(int a = 0; a < 3; ++a) {
      adm.g_dd(m,a,a,k,j,i) = std::pow(psi0,4);
    }
    adm.g_dd(m,0,0,k,j,i) *= std::pow(B0,2);

    // Gauge variables in the code frame
    adm.alpha(m,k,j,i) = alpha0/B0;
    adm.beta_u(m,0,k,j,i) = (std::pow(alpha0,2)-std::pow(psi0,4))
                           /(std::pow(psi0,4)-std::pow(alpha0,2)*std::pow(vel,2))*vel;



    // extrinsic curvature
    Real alpha0p = 4*m0/std::pow(m0+2*r0,2);
    Real second_term =
    ((4 * std::pow(vel, 2) * std::pow((m0 - 2 * r0), 2)) / std::pow((m0 + 2 * r0), 3) +
    (4 * std::pow(vel, 2) * (m0 - 2 * r0)) / std::pow((m0 + 2 * r0), 2) -
    (m0 * std::pow((m0 + 2 * r0), 3)) / (4 * std::pow(r0, 5))) /
    ((1 + m0 / (2 * r0)) * (1 + m0 / (2 * r0)) * (1 + m0 / (2 * r0)) * (1 + m0 / (2 * r0)) -
    (std::pow(vel, 2) * std::pow((m0 - 2 * r0), 2)) / std::pow((m0 + 2 * r0), 2));

    adm.vK_dd(m,0,0,k,j,i) = Gamma * Gamma * B0 * x1v * vel / r0 * (2 * alpha0p - alpha0 / 2 * second_term);
    adm.vK_dd(m,1,1,k,j,i) = 2 * Gamma * Gamma * x1v * vel * alpha0 * (- m0 / (2 * r0 * r0)) / (psi0 * B0 * r0);
    adm.vK_dd(m,2,2,k,j,i) = 2 * Gamma * Gamma * x1v * vel * alpha0 * (- m0 / (2 * r0 * r0)) / (psi0 * B0 * r0);
    adm.vK_dd(m,0,1,k,j,i) = B0 * x2v * vel / r0 * (alpha0p - alpha0 / 2 * second_term);
    adm.vK_dd(m,0,2,k,j,i) = B0 * x3v * vel / r0 * (alpha0p - alpha0 / 2 * second_term);
  });
}

KOKKOS_INLINE_FUNCTION
void LorentzBoost(Real vx1, Real vx2, Real vx3, AthenaScratchTensor<Real, TensorSymm::SYM2, 4, 2> &lambda) {
  lambda.ZeroClear();
  // Velocity magnitude squared
  Real vsq = SQR(vx1)+SQR(vx2)+SQR(vx3);
  if (vsq == 0) {
    for (int a = 0; a < 4; ++a) {
     lambda(a,a) = 1;
    }
  } else {
    // Calculate Lorentz factor
    Real gamma = 1/sqrt(1-vsq);

    lambda(0,0) = gamma;
    lambda(0,1) = -gamma*vx1;
    lambda(0,2) = -gamma*vx2;
    lambda(0,3) = -gamma*vx3;

    lambda(1,1) = 1 + (gamma-1)*SQR(vx1)/vsq;
    lambda(2,2) = 1 + (gamma-1)*SQR(vx2)/vsq;
    lambda(3,3) = 1 + (gamma-1)*SQR(vx3)/vsq;
    lambda(1,2) = (gamma-1)*vx1*vx2/vsq;
    lambda(1,3) = (gamma-1)*vx1*vx3/vsq;
    lambda(2,3) = (gamma-1)*vx2*vx3/vsq;
  }
}

KOKKOS_INLINE_FUNCTION
AthenaScratchTensor<Real, TensorSymm::SYM2, 4, 2> 
inverse(AthenaScratchTensor<Real, TensorSymm::SYM2, 4, 2> matrix) {
    AthenaScratchTensor<Real, TensorSymm::SYM2, 4, 2> inv;
    Real det = 0;

    // Calculate the determinant using the formula for a 4x4 matrix
    det = matrix(0,0) * (matrix(1,1) * (matrix(2,2) * matrix(3,3) - matrix(2,3) * matrix(3,2)) -
                          matrix(1,2) * (matrix(2,1) * matrix(3,3) - matrix(2,3) * matrix(3,1)) +
                          matrix(1,3) * (matrix(2,1) * matrix(3,2) - matrix(2,2) * matrix(3,1))) -
          matrix(0,1) * (matrix(1,0) * (matrix(2,2) * matrix(3,3) - matrix(2,3) * matrix(3,2)) -
                          matrix(1,2) * (matrix(2,0) * matrix(3,3) - matrix(2,3) * matrix(3,0)) +
                          matrix(1,3) * (matrix(2,0) * matrix(3,2) - matrix(2,2) * matrix(3,0))) +
          matrix(0,2) * (matrix(1,0) * (matrix(2,1) * matrix(3,3) - matrix(2,3) * matrix(3,1)) -
                          matrix(1,1) * (matrix(2,0) * matrix(3,3) - matrix(2,3) * matrix(3,0)) +
                          matrix(1,3) * (matrix(2,0) * matrix(3,1) - matrix(2,1) * matrix(3,0))) -
          matrix(0,3) * (matrix(1,0) * (matrix(2,1) * matrix(3,2) - matrix(2,2) * matrix(3,1)) -
                          matrix(1,1) * (matrix(2,0) * matrix(3,2) - matrix(2,2) * matrix(3,0)) +
                          matrix(1,2) * (matrix(2,0) * matrix(3,1) - matrix(2,1) * matrix(3,0)));

    // Calculate the inverse using the formula for a 4x4 matrix
    inv(0,0) = (matrix(1,1) * (matrix(2,2) * matrix(3,3) - matrix(2,3) * matrix(3,2)) -
                     matrix(1,2) * (matrix(2,1) * matrix(3,3) - matrix(2,3) * matrix(3,1)) +
                     matrix(1,3) * (matrix(2,1) * matrix(3,2) - matrix(2,2) * matrix(3,1))) /
                    det;
    inv(0,1) = -(matrix(0,1) * (matrix(2,2) * matrix(3,3) - matrix(2,3) * matrix(3,2)) -
                      matrix(0,2) * (matrix(2,1) * matrix(3,3) - matrix(2,3) * matrix(3,1)) +
                      matrix(0,3) * (matrix(2,1) * matrix(3,2) - matrix(2,2) * matrix(3,1))) /
                    det;
    inv(0,2) = (matrix(0,1) * (matrix(1,2) * matrix(3,3) - matrix(1,3) * matrix(3,2)) -
                     matrix(0,2) * (matrix(1,1) * matrix(3,3) - matrix(1,3) * matrix(3,1)) +
                     matrix(0,3) * (matrix(1,1) * matrix(3,2) - matrix(1,2) * matrix(3,1))) /
                    det;
    inv(0,3) = -(matrix(0,1) * (matrix(1,2) * matrix(2,3) - matrix(1,3) * matrix(2,2)) -
                     matrix(0,2) * (matrix(1,1) * matrix(2,3) - matrix(1,3) * matrix(2,1)) +
                     matrix(0,3) * (matrix(1,1) * matrix(2,2) - matrix(1,2) * matrix(2,1))) /
                    det;

    inv(1,1) = (matrix(0,0) * (matrix(2,2) * matrix(3,3) - matrix(2,3) * matrix(3,2)) -
                     matrix(0,2) * (matrix(2,0) * matrix(3,3) - matrix(2,3) * matrix(3,0)) +
                     matrix(0,3) * (matrix(2,0) * matrix(3,2) - matrix(2,2) * matrix(3,0))) /
                    det;
    inv(1,2) = -(matrix(0,0) * (matrix(1,2) * matrix(3,3) - matrix(1,3) * matrix(3,2)) -
                      matrix(0,2) * (matrix(1,0) * matrix(3,3) - matrix(1,3) * matrix(3,0)) +
                      matrix(0,3) * (matrix(1,0) * matrix(3,2) - matrix(1,2) * matrix(3,0))) /
                    det;
    inv(1,3) = (matrix(0,0) * (matrix(1,2) * matrix(2,3) - matrix(1,3) * matrix(2,2)) -
                     matrix(0,2) * (matrix(1,0) * matrix(2,3) - matrix(1,3) * matrix(2,0)) +
                     matrix(0,3) * (matrix(1,0) * matrix(2,2) - matrix(1,2) * matrix(2,0))) /
                    det;

    inv(2,2) = (matrix(0,0) * (matrix(1,1) * matrix(3,3) - matrix(1,3) * matrix(3,1)) -
                     matrix(0,1) * (matrix(1,0) * matrix(3,3) - matrix(1,3) * matrix(3,0)) +
                     matrix(0,3) * (matrix(1,0) * matrix(3,1) - matrix(1,1) * matrix(3,0))) /
                    det;
    inv(2,3) = -(matrix(0,0) * (matrix(1,1) * matrix(2,3) - matrix(1,3) * matrix(2,1)) -
                      matrix(0,1) * (matrix(1,0) * matrix(2,3) - matrix(1,3) * matrix(2,0)) +
                      matrix(0,3) * (matrix(1,0) * matrix(2,1) - matrix(1,1) * matrix(2,0))) /
                    det;

    inv(3,3) = (matrix(0,0) * (matrix(1,1) * matrix(2,2) - matrix(1,2) * matrix(2,1)) -
                     matrix(0,1) * (matrix(1,0) * matrix(2,2) - matrix(1,2) * matrix(2,0)) +
                     matrix(0,2) * (matrix(1,0) * matrix(2,1) - matrix(1,1) * matrix(2,0))) /
                    det;
    return inv;
}<|MERGE_RESOLUTION|>--- conflicted
+++ resolved
@@ -57,11 +57,6 @@
             break;
   }
   pmbp->pz4c->Z4cToADM(pmbp);
-<<<<<<< HEAD
-  // pmbp->pz4c->GaugePreCollapsedLapse(pmbp, pin);
-=======
-  pmbp->pz4c->GaugePreCollapsedLapse(pmbp, pin);
->>>>>>> 56844257
   switch (indcs.ng) {
     case 2: pmbp->pz4c->ADMConstraints<2>(pmbp);
             break;
