//========================================================================================
// AthenaXXX astrophysical plasma code
// Copyright(C) 2020 James M. Stone <jmstone@ias.edu> and the Athena code team
// Licensed under the 3-clause BSD License (the "LICENSE")
//========================================================================================
//! \file z4c_tasks.cpp
//! \brief functions that control z4c tasks in the appropriate task list

#include <map>
#include <memory>
#include <string>
#include <iostream>
#include <cstdio>

#include "athena.hpp"
#include "globals.hpp"
#include "parameter_input.hpp"
#include "tasklist/task_list.hpp"
#include "mesh/mesh.hpp"
#include "bvals/bvals.hpp"
#include "z4c/z4c.hpp"
#include "z4c/z4c_puncture_tracker.hpp"

namespace z4c {
//----------------------------------------------------------------------------------------
//! \fn  void Z4c::AssembleZ4cTasks
//! \brief Adds z4c tasks to appropriate task lists used by time integrators.
//  Called by MeshBlockPack::AddPhysics() function directly after Z4c constrctor

void Z4c::AssembleZ4cTasks(std::map<std::string, std::shared_ptr<TaskList>> tl) {
  TaskID none(0);
  printf("AssembleZ4cTasks\n");
  auto &indcs = pmy_pack->pmesh->mb_indcs;
  // "before_stagen" task list
  id.irecv = tl["before_stagen"]->AddTask(&Z4c::InitRecv, this, none);

  // "stagen" task list
  // id.ptrack = tl["stagen"]->AddTask(&Z4c::PunctureTracker, this, none);
  id.copyu = tl["stagen"]->AddTask(&Z4c::CopyU, this, none); // id.ptrack);

  switch (indcs.ng) {
      case 2: id.crhs  = tl["stagen"]->AddTask(&Z4c::CalcRHS<2>, this, id.copyu);
              break;
      case 3: id.crhs  = tl["stagen"]->AddTask(&Z4c::CalcRHS<3>, this, id.copyu);
              break;
      case 4: id.crhs  = tl["stagen"]->AddTask(&Z4c::CalcRHS<4>, this, id.copyu);
              break;
  }
<<<<<<< HEAD
  id.sombc = run.AddTask(&Z4c::Z4cBoundaryRHS, this, id.crhs);
  id.expl  = run.AddTask(&Z4c::ExpRKUpdate, this, id.sombc);
  id.restu = run.AddTask(&Z4c::RestrictU, this, id.expl);
  id.sendu = run.AddTask(&Z4c::SendU, this, id.restu);
  id.recvu = run.AddTask(&Z4c::RecvU, this, id.sendu);
  id.bcs   = run.AddTask(&Z4c::ApplyPhysicalBCs, this, id.recvu);
  id.prol  = run.AddTask(&Z4c::Prolongate, this, id.bcs);
  id.algc  = run.AddTask(&Z4c::EnforceAlgConstr, this, id.prol);
  id.newdt = run.AddTask(&Z4c::NewTimeStep, this, id.algc);
  // end task list
  id.csend = end.AddTask(&Z4c::ClearSend, this, none);
  id.crecv = end.AddTask(&Z4c::ClearRecv, this, id.csend);
  id.z4tad = end.AddTask(&Z4c::Z4cToADM_, this, id.crecv);
  id.admc  = end.AddTask(&Z4c::ADMConstraints_, this, id.z4tad);
  id.weyl_scalar  = end.AddTask(&Z4c::CalcWeylScalar_, this, id.admc);
  id.ptrck = end.AddTask(&Z4c::PunctureTracker, this, id.admc);
=======
  id.sombc = tl["stagen"]->AddTask(&Z4c::Z4cBoundaryRHS, this, id.crhs);
  id.expl  = tl["stagen"]->AddTask(&Z4c::ExpRKUpdate, this, id.sombc);
  id.restu = tl["stagen"]->AddTask(&Z4c::RestrictU, this, id.expl);
  id.sendu = tl["stagen"]->AddTask(&Z4c::SendU, this, id.restu);
  id.recvu = tl["stagen"]->AddTask(&Z4c::RecvU, this, id.sendu);
  id.bcs   = tl["stagen"]->AddTask(&Z4c::ApplyPhysicalBCs, this, id.recvu);
  id.prol  = tl["stagen"]->AddTask(&Z4c::Prolongate, this, id.bcs);
  id.algc  = tl["stagen"]->AddTask(&Z4c::EnforceAlgConstr, this, id.prol);
  id.newdt = tl["stagen"]->AddTask(&Z4c::NewTimeStep, this, id.algc);
  // "after_stagen" task list
  id.csend = tl["after_stagen"]->AddTask(&Z4c::ClearSend, this, none);
  id.crecv = tl["after_stagen"]->AddTask(&Z4c::ClearRecv, this, id.csend);
  id.z4tad = tl["after_stagen"]->AddTask(&Z4c::Z4cToADM_, this, id.crecv);
  id.admc  = tl["after_stagen"]->AddTask(&Z4c::ADMConstraints_, this, id.z4tad);
  id.weyl_scalar  = tl["after_stagen"]->AddTask(&Z4c::CalcWeylScalar_, this, id.admc);
  id.ptrck = tl["after_stagen"]->AddTask(&Z4c::PunctureTracker, this, id.admc);
>>>>>>> 0de99da3
  return;
}

//----------------------------------------------------------------------------------------
//! \fn  void Wave::InitRecv
//! \brief function to post non-blocking receives (with MPI), and initialize all boundary
//  receive status flags to waiting (with or without MPI) for Wave variables.

TaskStatus Z4c::InitRecv(Driver *pdrive, int stage) {
  TaskStatus tstat = pbval_u->InitRecv(nz4c);
  if (tstat != TaskStatus::complete) return tstat;
  return tstat;
}

//----------------------------------------------------------------------------------------
//! \fn  void Wave::ClearRecv
//! \brief Waits for all MPI receives to complete before allowing execution to continue

TaskStatus Z4c::ClearRecv(Driver *pdrive, int stage) {
  TaskStatus tstat = pbval_u->ClearRecv();
  if (tstat != TaskStatus::complete) return tstat;
  return tstat;
}

//----------------------------------------------------------------------------------------
//! \fn  void Z4c::ClearSend
//! \brief Waits for all MPI sends to complete before allowing execution to continue

TaskStatus Z4c::ClearSend(Driver *pdrive, int stage) {
  TaskStatus tstat = pbval_u->ClearSend();
  if (tstat != TaskStatus::complete) return tstat;
  return tstat;
}

//----------------------------------------------------------------------------------------
//! \fn  void Z4c::CopyU
//! \brief  copy u0 --> u1 in first stage

TaskStatus Z4c::CopyU(Driver *pdrive, int stage) {
  auto integrator = pdrive->integrator;

  auto &indcs = pmy_pack->pmesh->mb_indcs;
  int is = indcs.is, ie = indcs.ie;
  int js = indcs.js, je = indcs.je;
  int ks = indcs.ks, ke = indcs.ke;
  int nmb1 = pmy_pack->nmb_thispack - 1;
  int nvar = nz4c;
  auto &u0 = pmy_pack->pz4c->u0;
  auto &u1 = pmy_pack->pz4c->u1;

  // hierarchical parallel loop that updates conserved variables to intermediate step
  // using weights and fractional time step appropriate to stages of time-integrator.
  // Important to use vector inner loop for good performance on cpus
  if (integrator == "rk4") {
    Real &delta = pdrive->delta[stage-1];
    if (stage == 1) {
      Kokkos::deep_copy(DevExeSpace(), u1, u0);
    } else {
      par_for("CopyCons", DevExeSpace(),0, nmb1, 0, nvar-1, ks, ke, js, je, is, ie,
      KOKKOS_LAMBDA(int m, int n, int k, int j, int i){
        u1(m,n,k,j,i) += delta*u0(m,n,k,j,i);
      });
    }
  } else {
    if (stage == 1) {
      Kokkos::deep_copy(DevExeSpace(), u1, u0);
    }
  }
  return TaskStatus::complete;
}

//----------------------------------------------------------------------------------------
//! \fn  void Z4c::SendU
//! \brief sends cell-centered conserved variables

TaskStatus Z4c::SendU(Driver *pdrive, int stage) {
  TaskStatus tstat = pbval_u->PackAndSendCC(u0, coarse_u0);
  return tstat;
}

//----------------------------------------------------------------------------------------
//! \fn  void Z4c::RecvU
//! \brief receives cell-centered conserved variables

TaskStatus Z4c::RecvU(Driver *pdrive, int stage) {
  TaskStatus tstat = pbval_u->RecvAndUnpackCC(u0, coarse_u0);
  return tstat;
}

//----------------------------------------------------------------------------------------
//! \fn  void Z4c::EnforceAlgConstr
//! \brief

TaskStatus Z4c::EnforceAlgConstr(Driver *pdrive, int stage) {
  if (stage == pdrive->nexp_stages) {
    AlgConstr(pmy_pack);
  }
  return TaskStatus::complete;
}

//----------------------------------------------------------------------------------------
//! \fn  void Z4c::ADMToZ4c_
//! \brief

TaskStatus Z4c::Z4cToADM_(Driver *pdrive, int stage) {
  if (stage == pdrive->nexp_stages) {
    Z4cToADM(pmy_pack);
  }
  return TaskStatus::complete;
}

//----------------------------------------------------------------------------------------
//! \fn  void Z4c::ADM_Constraints_
//! \brief

TaskStatus Z4c::ADMConstraints_(Driver *pdrive, int stage) {
  auto &indcs = pmy_pack->pmesh->mb_indcs;
  if (stage == pdrive->nexp_stages) {
    switch (indcs.ng) {
      case 2: ADMConstraints<2>(pmy_pack);
              break;
      case 3: ADMConstraints<3>(pmy_pack);
              break;
      case 4: ADMConstraints<4>(pmy_pack);
              break;
    }
  }
  return TaskStatus::complete;
}

//----------------------------------------------------------------------------------------
//! \fn  void Z4c::CalcWeylScalar_
//! \brief

TaskStatus Z4c::CalcWeylScalar_(Driver *pdrive, int stage) {
  float time_32 = static_cast<float>(pmy_pack->pmesh->time);
  float next_32 = static_cast<float>(last_output_time+waveform_dt);
  if ((time_32 >= next_32) || (time_32 == 0)) {
    auto &indcs = pmy_pack->pmesh->mb_indcs;
    if (stage == pdrive->nexp_stages) {
      switch (indcs.ng) {
        case 2: Z4cWeyl<2>(pmy_pack);
                break;
        case 3: Z4cWeyl<3>(pmy_pack);
                break;
        case 4: Z4cWeyl<4>(pmy_pack);
                break;
      }
      WaveExtr(pmy_pack);
      last_output_time = time_32;
    }
  }
  return TaskStatus::complete;
}

//----------------------------------------------------------------------------------------
//! \fn  void Z4c::RestrictU
//! \brief

TaskStatus Z4c::RestrictU(Driver *pdrive, int stage) {
  // Only execute Mesh function with SMR/SMR
  if (pmy_pack->pmesh->multilevel) {
    pmy_pack->pmesh->pmr->RestrictCC(u0, coarse_u0);
  }
  return TaskStatus::complete;
}

//----------------------------------------------------------------------------------------
//! \fn TaskList Z4c::Prolongate
//! \brief Wrapper task list function to prolongate conserved (or primitive) variables
//! at fine/coarse boundaries with SMR/AMR

TaskStatus Z4c::Prolongate(Driver *pdrive, int stage) {
  if (pmy_pack->pmesh->multilevel) {  // only prolongate with SMR/AMR
//    pbval_u->FillCoarseInBndryCC(u0, coarse_u0);
    pbval_u->ProlongateCC(u0, coarse_u0);
  }
  return TaskStatus::complete;
}

//----------------------------------------------------------------------------------------
//! \fn  void Hydro::ApplyPhysicalBCs
//! \brief

TaskStatus Z4c::ApplyPhysicalBCs(Driver *pdrive, int stage) {
  // only apply BCs if domain is not strictly periodic
  if (!(pmy_pack->pmesh->strictly_periodic)) {
    // physical BCs
    pbval_u->Z4cBCs((pmy_pack), (pbval_u->u_in), u0, coarse_u0);

    // user BCs
    if (pmy_pack->pmesh->pgen->user_bcs) {
      (pmy_pack->pmesh->pgen->user_bcs_func)(pmy_pack->pmesh);
    }
  }
  return TaskStatus::complete;
}

TaskStatus Z4c::PunctureTracker(Driver *pdrive, int stage) {
  if (stage == pdrive->nexp_stages) {
    for (auto ptracker : pmy_pack->pz4c_ptracker) {
<<<<<<< HEAD
      ptracker->WriteTracker();
      ptracker->InterpolateShift(pmy_pack);
      ptracker->EvolveTracker();
=======
      ptracker->InterpolateShift(pmy_pack);
      ptracker->EvolveTracker();
      ptracker->WriteTracker();
>>>>>>> 0de99da3
    }
  }
  return TaskStatus::complete;
}

} // namespace z4c<|MERGE_RESOLUTION|>--- conflicted
+++ resolved
@@ -46,24 +46,6 @@
       case 4: id.crhs  = tl["stagen"]->AddTask(&Z4c::CalcRHS<4>, this, id.copyu);
               break;
   }
-<<<<<<< HEAD
-  id.sombc = run.AddTask(&Z4c::Z4cBoundaryRHS, this, id.crhs);
-  id.expl  = run.AddTask(&Z4c::ExpRKUpdate, this, id.sombc);
-  id.restu = run.AddTask(&Z4c::RestrictU, this, id.expl);
-  id.sendu = run.AddTask(&Z4c::SendU, this, id.restu);
-  id.recvu = run.AddTask(&Z4c::RecvU, this, id.sendu);
-  id.bcs   = run.AddTask(&Z4c::ApplyPhysicalBCs, this, id.recvu);
-  id.prol  = run.AddTask(&Z4c::Prolongate, this, id.bcs);
-  id.algc  = run.AddTask(&Z4c::EnforceAlgConstr, this, id.prol);
-  id.newdt = run.AddTask(&Z4c::NewTimeStep, this, id.algc);
-  // end task list
-  id.csend = end.AddTask(&Z4c::ClearSend, this, none);
-  id.crecv = end.AddTask(&Z4c::ClearRecv, this, id.csend);
-  id.z4tad = end.AddTask(&Z4c::Z4cToADM_, this, id.crecv);
-  id.admc  = end.AddTask(&Z4c::ADMConstraints_, this, id.z4tad);
-  id.weyl_scalar  = end.AddTask(&Z4c::CalcWeylScalar_, this, id.admc);
-  id.ptrck = end.AddTask(&Z4c::PunctureTracker, this, id.admc);
-=======
   id.sombc = tl["stagen"]->AddTask(&Z4c::Z4cBoundaryRHS, this, id.crhs);
   id.expl  = tl["stagen"]->AddTask(&Z4c::ExpRKUpdate, this, id.sombc);
   id.restu = tl["stagen"]->AddTask(&Z4c::RestrictU, this, id.expl);
@@ -80,7 +62,6 @@
   id.admc  = tl["after_stagen"]->AddTask(&Z4c::ADMConstraints_, this, id.z4tad);
   id.weyl_scalar  = tl["after_stagen"]->AddTask(&Z4c::CalcWeylScalar_, this, id.admc);
   id.ptrck = tl["after_stagen"]->AddTask(&Z4c::PunctureTracker, this, id.admc);
->>>>>>> 0de99da3
   return;
 }
 
@@ -282,15 +263,9 @@
 TaskStatus Z4c::PunctureTracker(Driver *pdrive, int stage) {
   if (stage == pdrive->nexp_stages) {
     for (auto ptracker : pmy_pack->pz4c_ptracker) {
-<<<<<<< HEAD
       ptracker->WriteTracker();
       ptracker->InterpolateShift(pmy_pack);
       ptracker->EvolveTracker();
-=======
-      ptracker->InterpolateShift(pmy_pack);
-      ptracker->EvolveTracker();
-      ptracker->WriteTracker();
->>>>>>> 0de99da3
     }
   }
   return TaskStatus::complete;
