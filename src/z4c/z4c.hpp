#ifndef Z4C_Z4C_HPP_
#define Z4C_Z4C_HPP_
//========================================================================================
// AthenaXXX astrophysical plasma code
// Copyright(C) 2020 James M. Stone <jmstone@ias.edu> and the Athena code team
// Licensed under the 3-clause BSD License (the "LICENSE")
//========================================================================================
//! \file z4c.hpp
//! \brief definitions for Z4c class
#include <memory>    // make_unique, unique_ptr
#include <vector>    // vector
#include "athena.hpp"
#include "utils/finite_diff.hpp"
#include "parameter_input.hpp"
#include "tasklist/task_list.hpp"
#include "bvals/bvals.hpp"
#include "athena_tensor.hpp"
#include "geodesic-grid/geodesic_grid.hpp"
#include "geodesic-grid/spherical_grid.hpp"

// forward declarations
class Coordinates;
class Driver;

//----------------------------------------------------------------------------------------
//! \struct Z4cTaskIDs
//  \brief container to hold TaskIDs of all z4c tasks

struct Z4cTaskIDs {
  TaskID irecv;
  TaskID copyu;
  TaskID crhs;
  TaskID sombc;
  TaskID expl;
  TaskID sendu;
  TaskID recvu;
  TaskID newdt;
  TaskID bcs;
  TaskID prol;
  TaskID algc;
  TaskID z4tad;
  TaskID admc;
  TaskID csend;
  TaskID crecv;
  TaskID restu;
  TaskID ptrack;
  TaskID weyl_scalar;
  TaskID waveform;
};

namespace z4c {

// Shift needed for derivatives
//----------------------------------------------------------------------------------------
//! \class Z4c

class Z4c {
 public:
  Z4c(MeshBlockPack *ppack, ParameterInput *pin);
  ~Z4c();

  // Indices of evolved variables
  enum {
    I_Z4C_CHI,
    I_Z4C_GXX, I_Z4C_GXY, I_Z4C_GXZ, I_Z4C_GYY, I_Z4C_GYZ, I_Z4C_GZZ,
    I_Z4C_KHAT,
    I_Z4C_AXX, I_Z4C_AXY, I_Z4C_AXZ, I_Z4C_AYY, I_Z4C_AYZ, I_Z4C_AZZ,
    I_Z4C_GAMX, I_Z4C_GAMY, I_Z4C_GAMZ,
    I_Z4C_THETA,
    I_Z4C_ALPHA,
    I_Z4C_BETAX, I_Z4C_BETAY, I_Z4C_BETAZ,
    nz4c
  };
  // Names of Z4c variables
  static char const * const Z4c_names[nz4c];
  // Indices of Constraint variables
  enum {
    I_CON_C,
    I_CON_H,
    I_CON_M,
    I_CON_Z,
    I_CON_MX, I_CON_MY, I_CON_MZ,
    ncon,
  };
  // Names of costraint variables
  static char const * const Constraint_names[ncon];
  // Indices of matter fields
  /*enum {
    I_MAT_RHO,
    I_MAT_SX, I_MAT_SY, I_MAT_SZ,
    I_MAT_SXX, I_MAT_SXY, I_MAT_SXZ, I_MAT_SYY, I_MAT_SYZ, I_MAT_SZZ,
    nmat
  };
  // Names of matter variables
  static char const * const Matter_names[nmat];*/

  // data
  // flags to denote relativistic dynamics
  DvceArray5D<Real> u_con;     // constraints fields
  DvceArray5D<Real> u_mat;
  DvceArray5D<Real> u0;        // z4c solution
  DvceArray5D<Real> u1;        // z4c solution at intermediate timestep
  DvceArray5D<Real> u_rhs;     // z4c rhs storage
  DvceArray5D<Real> coarse_u0; // coarse representation of z4c solution
  DvceArray5D<Real> u_weyl; // weyl scalars

  // puncture location
  Real ppos[3] = {0.,0.,0.}; // later on initiate from input file
#if TWO_PUNCTURES
  // second puncture location
  Real ppos2[3] = {0.,0.,0.}; // later on initiate from input file
#endif
  struct ADM_vars {
    AthenaTensor<Real, TensorSymm::NONE, 3, 0> psi4;
    AthenaTensor<Real, TensorSymm::SYM2, 3, 2> g_dd;
    AthenaTensor<Real, TensorSymm::SYM2, 3, 2> vK_dd;
  };
  ADM_vars adm;

  struct ADMhost_vars {
    AthenaHostTensor<Real, TensorSymm::NONE, 3, 0> psi4;
    AthenaHostTensor<Real, TensorSymm::SYM2, 3, 2> g_dd;
    AthenaHostTensor<Real, TensorSymm::SYM2, 3, 2> vK_dd;
  };

  struct Wave_Extr_vars {
    AthenaTensor<Real, TensorSymm::NONE, 3, 0> rpsi4;
    AthenaTensor<Real, TensorSymm::NONE, 3, 0> ipsi4;
  };
  Wave_Extr_vars weyl;

  struct Z4c_vars {
    AthenaTensor<Real, TensorSymm::NONE, 3, 0> chi;     // conf. factor
    AthenaTensor<Real, TensorSymm::NONE, 3, 0> vKhat;   // trace extr. curvature
    AthenaTensor<Real, TensorSymm::NONE, 3, 0> vTheta;  // Theta var in Z4c
    AthenaTensor<Real, TensorSymm::NONE, 3, 0> alpha;   // lapse
    AthenaTensor<Real, TensorSymm::NONE, 3, 1> vGam_u;  // Gamma functions (BSSN)
    AthenaTensor<Real, TensorSymm::NONE, 3, 1> beta_u;  // shift
    AthenaTensor<Real, TensorSymm::SYM2, 3, 2> g_dd;    // conf. 3-metric
    AthenaTensor<Real, TensorSymm::SYM2, 3, 2> vA_dd;   // conf. traceless extr. curvature
  };
  Z4c_vars z4c;
  Z4c_vars rhs;

  // aliases for the constraints
  struct Constraint_vars {
    AthenaTensor<Real, TensorSymm::NONE, 3, 0> C;         // Z constraint monitor
    AthenaTensor<Real, TensorSymm::NONE, 3, 0> H;         // hamiltonian constraint
    AthenaTensor<Real, TensorSymm::NONE, 3, 0> M;         // norm squared of M_d
    AthenaTensor<Real, TensorSymm::NONE, 3, 0> Z;         // Z constraint violation
    AthenaTensor<Real, TensorSymm::NONE, 3, 1> M_d;       // momentum constraint
  };
  Constraint_vars con;

  // aliases for the matter variables
  /*struct Matter_vars {
    AthenaTensor<Real, TensorSymm::NONE, 3, 0> rho;       // matter energy density
    AthenaTensor<Real, TensorSymm::NONE, 3, 1> vS_d;       // matter momentum density
    AthenaTensor<Real, TensorSymm::SYM2, 3, 2> vS_dd;      // matter stress tensor
  };
  Matter_vars mat;*/

  struct Options {
    Real chi_psi_power;   // chi = psi^N, N = chi_psi_power
    // puncture's floor value for chi, use max(chi, chi_div_floor)
    // in non-differentiated chi
    Real chi_div_floor;
    Real diss;            // amount of numerical dissipation
    Real eps_floor;       // a small number O(10^-12)
    // Constraint damping parameters
    Real damp_kappa1;
    Real damp_kappa2;
    // Gauge conditions for the lapse
    Real lapse_oplog;
    Real lapse_harmonicf;
    Real lapse_harmonic;
    Real lapse_advect;
    // Gauge condition for the shift
    Real shift_ggamma;
    Real shift_alpha2ggamma;
    Real shift_hh;
    Real shift_advect;
    Real shift_eta;
    // Enable BSSN if false (disable theta)
    bool use_z4c;
    // Apply the Sommerfeld condition for user BCs.
    bool user_Sbc;
  };
  Options opt;
  Real diss;              // Dissipation parameter

  // Boundary communication buffers and functions for u
  BoundaryValuesCC *pbval_u;

  // following only used for time-evolving flow
  Real dtnew;
  // container to hold names of TaskIDs
  Z4cTaskIDs id;

  // geodesic grid for wave extr
  std::vector<std::unique_ptr<SphericalGrid>> spherical_grids;
  // array storing waveform at each radii
  HostArray3D<Real> psi_out;

  // functions
  void AssembleZ4cTasks(TaskList &start, TaskList &run, TaskList &end);
  void QueueZ4cTasks();
  TaskStatus InitRecv(Driver *d, int stage);
  TaskStatus ClearRecv(Driver *d, int stage);
  TaskStatus ClearSend(Driver *d, int stage);
  TaskStatus CopyU(Driver *d, int stage);
  TaskStatus SendU(Driver *d, int stage);
  TaskStatus RecvU(Driver *d, int stage);
  TaskStatus Prolongate(Driver *pdrive, int stage);
  TaskStatus ExpRKUpdate(Driver *d, int stage);
  TaskStatus NewTimeStep(Driver *d, int stage);
  TaskStatus ApplyPhysicalBCs(Driver *d, int stage);
  TaskStatus EnforceAlgConstr(Driver *d, int stage);

  TaskStatus Z4cToADM_(Driver *d, int stage);
  TaskStatus ADMConstraints_(Driver *d, int stage);
  TaskStatus Z4cBoundaryRHS(Driver *d, int stage);
  TaskStatus RestrictU(Driver *d, int stage);
  TaskStatus PunctureTracker(Driver *d, int stage);
  TaskStatus CalcWeylScalar_(Driver *d, int stage);
  TaskStatus CalcWaveForm_(Driver *d, int stage);

  template <int NGHOST>
  TaskStatus CalcRHS(Driver *d, int stage);
  template <int NGHOST>
  void ADMToZ4c(MeshBlockPack *pmbp, ParameterInput *pin);
  void GaugePreCollapsedLapse(MeshBlockPack *pmbp, ParameterInput *pin);
  void Z4cToADM(MeshBlockPack *pmbp);
  template <int NGHOST>
  void ADMConstraints(MeshBlockPack *pmbp);
  template <int NGHOST>
  void Z4cWeyl(MeshBlockPack *pmbp);
  void WaveExtr(MeshBlockPack *pmbp);
  void AlgConstr(MeshBlockPack *pmbp);

<<<<<<< HEAD
  // Sommerfeld boundary conditions
  /*KOKKOS_FUNCTION
  void Z4cSommerfeld(int const m,
                     int const is, int const ie,
                     int const js, int const j,
                     int const ks, int const k,
                     int const parity,
                     int const scr_size,
                     int const scr_level,
                     TeamMember_t member);*/
  /*void Z4cSommerfeld(const int m, const int k, const int j, const int i, const int ng,
                     const int dir, const int parity);*/

=======
>>>>>>> 156566ae
 private:
  MeshBlockPack* pmy_pack;  // ptr to MeshBlockPack containing this Z4c
};



} // namespace z4c
#endif //Z4C_Z4C_HPP_<|MERGE_RESOLUTION|>--- conflicted
+++ resolved
@@ -238,22 +238,6 @@
   void WaveExtr(MeshBlockPack *pmbp);
   void AlgConstr(MeshBlockPack *pmbp);
 
-<<<<<<< HEAD
-  // Sommerfeld boundary conditions
-  /*KOKKOS_FUNCTION
-  void Z4cSommerfeld(int const m,
-                     int const is, int const ie,
-                     int const js, int const j,
-                     int const ks, int const k,
-                     int const parity,
-                     int const scr_size,
-                     int const scr_level,
-                     TeamMember_t member);*/
-  /*void Z4cSommerfeld(const int m, const int k, const int j, const int i, const int ng,
-                     const int dir, const int parity);*/
-
-=======
->>>>>>> 156566ae
  private:
   MeshBlockPack* pmy_pack;  // ptr to MeshBlockPack containing this Z4c
 };
